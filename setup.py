# Copyright (c) Microsoft Corporation.
# Licensed under the MIT License.

import setuptools

<<<<<<< HEAD
version = '0.1.0'
=======
version = '0.1.0a3'
>>>>>>> bef7e528

with open('README.md') as f:
    long_description = f.read()

setuptools.setup(
    name='prv_accountant',
    version=version,
    description='A fast algorithm to optimally compose privacy guarantees of differentially private (DP) mechanisms to arbitrary accuracy.',  # noqa: E501
    long_description=long_description,
    long_description_content_type='text/markdown',
    url='https://github.com/microsoft/prv_accountant',
    author='Microsoft Corporation',
    packages=["prv_accountant"],
    python_requires=">=3.7.0",
    include_package_data=True,
    extras_require={
        "extra": [
            "plotly",
            "tqdm",
            "jupyter",
            "sympy",
            "tensorflow-privacy",
            "nbconvert",
            "pandas",
            "pytest"
        ]
    },
    install_requires=[
        "numpy",
        "scipy"
    ],
    scripts=[
        'bin/compute-dp-epsilon',
    ],
    test_suite="tests",
    zip_safe=False
)<|MERGE_RESOLUTION|>--- conflicted
+++ resolved
@@ -3,11 +3,7 @@
 
 import setuptools
 
-<<<<<<< HEAD
 version = '0.1.0'
-=======
-version = '0.1.0a3'
->>>>>>> bef7e528
 
 with open('README.md') as f:
     long_description = f.read()
