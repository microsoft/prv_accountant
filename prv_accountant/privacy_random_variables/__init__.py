--- conflicted
+++ resolved
@@ -4,11 +4,6 @@
 from .abstract_privacy_random_variable import PrivacyRandomVariable, PrivacyRandomVariableTruncated  # noqa: F401
 from .poisson_subsampled_gaussian_mechanism import PoissonSubsampledGaussianMechanism  # noqa: F401
 from .laplace_mechanism import LaplaceMechanism  # noqa: F401
-<<<<<<< HEAD
 from .gaussian_mechanism import GaussianMechanism  # noqa: F401
 from .pure_dp_mechanism import PureDPMechanism  # noqa: F401
-from .approximate_dp_mechanism import ApproximateDPMechanism  # noqa: F401
-=======
-from .pure_dp_mechanism import PureDPMechanism  # noqa: F401
-from .approximate_dp import ApproximateDPMechanism  # noqa: F401
->>>>>>> d1a67216
+from .approximate_dp import ApproximateDPMechanism  # noqa: F401