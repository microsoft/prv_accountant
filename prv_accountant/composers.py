--- conflicted
+++ resolved
@@ -5,10 +5,7 @@
 
 from abc import ABC, abstractmethod
 from scipy.fft import rfft, irfft
-<<<<<<< HEAD
 from scipy.signal import convolve
-=======
->>>>>>> 3c4f68d9
 from typing import Sequence
 
 from .discrete_privacy_random_variable import DiscretePrivacyRandomVariable
@@ -18,31 +15,18 @@
     def __init__(self, prvs: Sequence[DiscretePrivacyRandomVariable]) -> None:
         """
         Abstract base class for a composing mechanism.
-<<<<<<< HEAD
-=======
 
->>>>>>> 3c4f68d9
         :param Sequence[DiscretePrivacyRandomVariable] prvs: Sequence of discrete PRVs to compose
         """
         self.prvs = prvs
 
     @abstractmethod
-<<<<<<< HEAD
     def compute_composition(self, num_self_compositions: Sequence[int]) -> DiscretePrivacyRandomVariable:
         """
         Abstract method to compute the composition of PRVs
 
         :param num_self_compositions: The number of composition for each PRV with itself. The length of this sequence needs to match `self.prvs`. The total number of compositions is the sum of `num_self_compositions`.
-
         :type num_self_compositions: Sequence[int] 
-=======
-    def compute_composition(self, num_compositions: Sequence[int]) -> DiscretePrivacyRandomVariable:
-        """
-        Abstract method to compute the composition of PRVs
-
-        :param Sequence[int] num_composition: The number of composition for each PRV with itself.
-                                              The length of this sequence needs to match `self.prvs`.
->>>>>>> 3c4f68d9
         """
         pass
 
@@ -68,19 +52,11 @@
         self.F = rfft(prv.pmf)
         self.domain = prv.domain
 
-<<<<<<< HEAD
     def compute_composition(self, num_self_compositions: Sequence[int]) -> DiscretePrivacyRandomVariable:
         """Compute the composition of the PRV `num_composition` times with itself."""
         if len(num_self_compositions) != 1:
             raise ValueError("Length of `num_compositions` needs to match length of PRVs.")
         num_compositions = num_self_compositions[0]
-=======
-    def compute_composition(self, num_compositions: Sequence[int]) -> DiscretePrivacyRandomVariable:
-        """Compute the composition of the PRV `num_composition` times with itself."""
-        if len(num_compositions) != 1:
-            raise ValueError("Fourier composer can only handle homogeneous composition")
-        num_compositions = num_compositions[0]
->>>>>>> 3c4f68d9
 
         f_n = irfft(self.F**num_compositions)
 
