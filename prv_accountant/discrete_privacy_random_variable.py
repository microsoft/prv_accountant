--- conflicted
+++ resolved
@@ -71,14 +71,6 @@
 
     def compute_delta_estimate(self, epsilon: float) -> float:
         t = self.domain.ts()
-<<<<<<< HEAD
-        return float(np.where(t >= epsilon, self.pmf*(1.0 - np.exp(epsilon)*np.exp(-t)), 0.0).sum())
-
-    def compute_membership_inference_advantage(self) -> Tuple[float, float, float]:
-        deltas = self.compute_delta(epsilon=0.0)  # We know that eps=0 maximises MIAdv
-        return tuple(reversed(deltas))
-=======
         delta_fin = float(np.where(t >= epsilon, self.pmf*(1.0 - np.exp(epsilon)*np.exp(-t)), 0.0).sum())
         delta_inf = 1 - np.exp(self.log_pmc_inf)
-        return delta_fin*(1-delta_inf) + delta_inf
->>>>>>> a95c4e2d
+        return delta_fin*(1-delta_inf) + delta_inf