--- conflicted
+++ resolved
@@ -31,7 +31,6 @@
         assert delta_upper == pytest.approx(delta_exact, rel=1e-3)
         assert delta_lower == pytest.approx(delta_exact, rel=1e-3)
 
-<<<<<<< HEAD
     def test_throw_exceeding_max_compositions(self):
         with pytest.raises(ValueError):
             accountant = Accountant(
@@ -43,7 +42,7 @@
             )
 
             accountant.compute_compositions(10001)
-=======
+
     def test_invariance_max_compositions(self):
         noise_multiplier = 0.9
         sampling_probability = 256/100000
@@ -64,5 +63,4 @@
                 max_compositions=m_c,
                 eps_error=0.1
             ).compute_epsilon(4900)[2]
-            assert eps_hi == pytest.approx(eps_hi_target, 1e-3)
->>>>>>> 31dc8694
+            assert eps_hi == pytest.approx(eps_hi_target, 1e-3)