--- conflicted
+++ resolved
@@ -31,7 +31,52 @@
         assert delta_upper == pytest.approx(delta_exact, rel=1e-3)
         assert delta_lower == pytest.approx(delta_exact, rel=1e-3)
 
-<<<<<<< HEAD
+def test_throw_exceeding_max_compositions(self):
+        with pytest.raises(ValueError):
+            accountant = DPSGDAccountant(
+                noise_multiplier=100.0,
+                sampling_probability=1.0,
+                delta=1e-8,
+                eps_error=0.01,
+                max_compositions=10000
+            )
+
+            accountant.compute_compositions(10001)
+
+    def test_throw_error_small_delta(self):
+        with pytest.raises(ValueError):
+            accountant = DPSGDAccountant(
+                noise_multiplier=4,
+                sampling_probability=0.00038,
+                delta=1.13e-18,
+                eps_error=0.01,
+                max_compositions=10000
+            )
+            accountant.compute_epsilon(1000)
+
+    def test_invariance_max_compositions(self):
+        noise_multiplier = 0.9
+        sampling_probability = 256/100000
+        target_delta = 1e-5
+
+        eps_hi_target = DPSGDAccountant(
+            noise_multiplier=noise_multiplier,
+            sampling_probability=sampling_probability,
+            delta=target_delta,
+            max_compositions=4900,
+            eps_error=0.1
+        ).compute_epsilon(4900)[2]
+        for m_c in range(4900, 5000):
+            eps_hi = DPSGDAccountant(
+                noise_multiplier=noise_multiplier,
+                sampling_probability=sampling_probability,
+                delta=target_delta,
+                max_compositions=m_c,
+                eps_error=0.1
+            ).compute_epsilon(4900)[2]
+            assert eps_hi == pytest.approx(eps_hi_target, 1e-3)
+
+
 
 class TestPRVAccountantHeterogenous:
     def test_analytic_solution(self):
@@ -45,49 +90,5 @@
         delta_exact = compute_delta_exact(4, 100, 10.0)
         assert delta_upper == pytest.approx(delta_exact, rel=1e-3)
         assert delta_lower == pytest.approx(delta_exact, rel=1e-3)
-=======
-    def test_throw_exceeding_max_compositions(self):
-        with pytest.raises(ValueError):
-            accountant = Accountant(
-                noise_multiplier=100.0,
-                sampling_probability=1.0,
-                delta=1e-8,
-                eps_error=0.01,
-                max_compositions=10000
-            )
 
-            accountant.compute_compositions(10001)
-
-    def test_throw_error_small_delta(self):
-        with pytest.raises(ValueError):
-            accountant = Accountant(
-                noise_multiplier=4,
-                sampling_probability=0.00038,
-                delta=1.13e-18,
-                eps_error=0.01,
-                max_compositions=10000
-            )
-            accountant.compute_epsilon(1000)
-
-    def test_invariance_max_compositions(self):
-        noise_multiplier = 0.9
-        sampling_probability = 256/100000
-        target_delta = 1e-5
-
-        eps_hi_target = Accountant(
-            noise_multiplier=noise_multiplier,
-            sampling_probability=sampling_probability,
-            delta=target_delta,
-            max_compositions=4900,
-            eps_error=0.1
-        ).compute_epsilon(4900)[2]
-        for m_c in range(4900, 5000):
-            eps_hi = Accountant(
-                noise_multiplier=noise_multiplier,
-                sampling_probability=sampling_probability,
-                delta=target_delta,
-                max_compositions=m_c,
-                eps_error=0.1
-            ).compute_epsilon(4900)[2]
-            assert eps_hi == pytest.approx(eps_hi_target, 1e-3)
->>>>>>> d83df3af
+    